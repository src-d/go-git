--- conflicted
+++ resolved
@@ -133,10 +133,11 @@
 	}
 
 	return &session{
-		Stdin:    stdin,
-		Stdout:   stdout,
-		Command:  cmd,
-		errLines: c.listenErrors(stderr),
+		Stdin:         stdin,
+		Stdout:        stdout,
+		Command:       cmd,
+		errLines:      c.listenErrors(stderr),
+		isReceivePack: s == transport.ReceivePackServiceName,
 	}, nil
 }
 
@@ -154,17 +155,7 @@
 		}
 	}()
 
-<<<<<<< HEAD
 	return errLines
-=======
-	return &session{
-		Stdin:         stdin,
-		Stdout:        stdout,
-		Command:       cmd,
-		errLines:      errLines,
-		isReceivePack: s == transport.ReceivePackServiceName,
-	}, nil
->>>>>>> f0106fa8
 }
 
 // SetAuth delegates to the command's SetAuth.
@@ -180,10 +171,13 @@
 
 	ar := packp.NewAdvRefs()
 	if err := ar.Decode(s.Stdout); err != nil {
-		return nil, s.handleAdvRefDecodeError(err)
+		if err := s.handleAdvRefDecodeError(err); err != nil {
+			return nil, err
+		}
 	}
 
 	transport.FilterUnsupportedCapabilities(ar.Capabilities)
+	s.advRefs = ar
 	return ar, nil
 }
 
@@ -195,27 +189,17 @@
 			return err
 		}
 
-<<<<<<< HEAD
 		return io.ErrUnexpectedEOF
 	}
-=======
-		// For empty (but existing) repositories, we get empty
-		// advertised-references message. But valid. That is, it
-		// includes at least a flush.
-		if err == packp.ErrEmptyAdvRefs {
-			// Empty repositories are valid for git-receive-pack.
-			if s.isReceivePack {
-				return ar, nil
-			}
-
-			if err := s.finish(); err != nil {
-				return nil, err
-			}
->>>>>>> f0106fa8
 
 	// For empty (but existing) repositories, we get empty advertised-references
 	// message. But valid. That is, it includes at least a flush.
 	if err == packp.ErrEmptyAdvRefs {
+		// Empty repositories are valid for git-receive-pack.
+		if s.isReceivePack {
+			return nil
+		}
+
 		if err := s.finish(); err != nil {
 			return err
 		}
@@ -223,7 +207,6 @@
 		return transport.ErrEmptyRemoteRepository
 	}
 
-<<<<<<< HEAD
 	// Some server sends the errors as normal content (git protocol), so when
 	// we try to decode it fails, we need to check the content of it, to detect
 	// not found errors
@@ -234,11 +217,6 @@
 	}
 
 	return err
-=======
-	transport.FilterUnsupportedCapabilities(ar.Capabilities)
-	s.advRefs = ar
-	return ar, nil
->>>>>>> f0106fa8
 }
 
 // FetchPack performs a request to the server to fetch a packfile. A reader is
@@ -429,6 +407,7 @@
 	if err := res.Decode(r); err != nil {
 		return nil, fmt.Errorf("error decoding upload-pack response: %s", err)
 	}
+
 	return res, nil
 }
 
