--- conflicted
+++ resolved
@@ -117,22 +117,7 @@
 	return nil
 }
 
-<<<<<<< HEAD
-func discardResponseInfo(r io.Reader) error {
-	s := pktline.NewScanner(r)
-	for s.Scan() {
-		if bytes.Equal(s.Bytes(), []byte{'N', 'A', 'K', '\n'}) {
-			break
-		}
-	}
-
-	return s.Err()
-}
-
 func (s *fetchPackSession) doRequest(method, url string, content *bytes.Buffer) (*http.Response, error) {
-=======
-func (s *fetchPackSession) doRequest(method, url string, content *strings.Reader) (*http.Response, error) {
->>>>>>> 59bbc9ed
 	var body io.Reader
 	if content != nil {
 		body = content
