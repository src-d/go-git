// Package revlist provides support to access the ancestors of commits, in a
// similar way as the git-rev-list command.
package revlist

import (
	"fmt"
	"io"

	"gopkg.in/src-d/go-git.v4/plumbing"
	"gopkg.in/src-d/go-git.v4/plumbing/filemode"
	"gopkg.in/src-d/go-git.v4/plumbing/object"
	"gopkg.in/src-d/go-git.v4/plumbing/storer"
)

// Objects applies a complementary set. It gets all the hashes from all
// the reachable objects from the given objects. Ignore param are object hashes
// that we want to ignore on the result. All that objects must be accessible
// from the object storer.
func Objects(
	s storer.EncodedObjectStorer,
	objs,
	ignore []plumbing.Hash,
	statusChan plumbing.StatusChan,
) ([]plumbing.Hash, error) {
	ignore, err := objects(s, ignore, nil, nil, true)
	if err != nil {
		return nil, err
	}

	return objects(s, objs, ignore, statusChan, false)
}

func objects(
	s storer.EncodedObjectStorer,
	objects,
	ignore []plumbing.Hash,
	statusChan plumbing.StatusChan,
	allowMissingObjects bool,
) ([]plumbing.Hash, error) {
	seen := hashListToSet(ignore)
	result := make(map[plumbing.Hash]bool)

	update := plumbing.StatusUpdate{Stage: plumbing.StatusCount}
	statusChan.SendUpdate(update)

	walkerFunc := func(h plumbing.Hash) {
		if !seen[h] {
			result[h] = true
			seen[h] = true
			update.ObjectsTotal++
			statusChan.SendUpdateIfPossible(update)
		}
	}

	for _, h := range objects {
<<<<<<< HEAD
		if err := processObject(s, h, seen, visited, ignore, walkerFunc, statusChan); err != nil {
=======
		if err := processObject(s, h, seen, ignore, walkerFunc); err != nil {
>>>>>>> ee959a4f
			if allowMissingObjects && err == plumbing.ErrObjectNotFound {
				continue
			}

			return nil, err
		}
	}

	hashes := hashSetToList(result)
	update.ObjectsTotal = len(hashes)
	statusChan.SendUpdate(update)
	return hashes, nil
}

// processObject obtains the object using the hash an process it depending of its type
func processObject(
	s storer.EncodedObjectStorer,
	h plumbing.Hash,
	seen map[plumbing.Hash]bool,
	ignore []plumbing.Hash,
	walkerFunc func(h plumbing.Hash),
	statusChan plumbing.StatusChan,
) error {
	if seen[h] {
		return nil
	}

	o, err := s.EncodedObject(plumbing.AnyObject, h)
	if err != nil {
		return err
	}

	do, err := object.DecodeObject(s, o)
	if err != nil {
		return err
	}

	switch do := do.(type) {
	case *object.Commit:
		return reachableObjects(do, seen, ignore, walkerFunc)
	case *object.Tree:
		return iterateCommitTrees(seen, do, walkerFunc)
	case *object.Tag:
		walkerFunc(do.Hash)
<<<<<<< HEAD
		return processObject(s, do.Target, seen, visited, ignore, walkerFunc, statusChan)
=======
		return processObject(s, do.Target, seen, ignore, walkerFunc)
>>>>>>> ee959a4f
	case *object.Blob:
		walkerFunc(do.Hash)
	default:
		return fmt.Errorf("object type not valid: %s. "+
			"Object reference: %s", o.Type(), o.Hash())
	}

	return nil
}

// reachableObjects returns, using the callback function, all the reachable
// objects from the specified commit. To avoid to iterate over seen commits,
// if a commit hash is into the 'seen' set, we will not iterate all his trees
// and blobs objects.
func reachableObjects(
	commit *object.Commit,
	seen map[plumbing.Hash]bool,
	ignore []plumbing.Hash,
	cb func(h plumbing.Hash),
) error {
	i := object.NewCommitPreorderIter(commit, ignore)
	for {
		commit, err := i.Next()
		if err == io.EOF {
			break
		}

		if err != nil {
			return err
		}

		if seen[commit.Hash] {
			continue
		}

		cb(commit.Hash)

		tree, err := commit.Tree()
		if err != nil {
			return err
		}

		if err := iterateCommitTrees(seen, tree, cb); err != nil {
			return err
		}
	}

	return nil
}

// iterateCommitTrees iterate all reachable trees from the given commit
func iterateCommitTrees(
	seen map[plumbing.Hash]bool,
	tree *object.Tree,
	cb func(h plumbing.Hash),
) error {
	if seen[tree.Hash] {
		return nil
	}

	cb(tree.Hash)

	treeWalker := object.NewTreeWalker(tree, true, seen)

	for {
		_, e, err := treeWalker.Next()
		if err == io.EOF {
			break
		}
		if err != nil {
			return err
		}

		if e.Mode == filemode.Submodule {
			continue
		}

		if seen[e.Hash] {
			continue
		}

		cb(e.Hash)
	}

	return nil
}

func hashSetToList(hashes map[plumbing.Hash]bool) []plumbing.Hash {
	var result []plumbing.Hash
	for key := range hashes {
		result = append(result, key)
	}

	return result
}

func hashListToSet(hashes []plumbing.Hash) map[plumbing.Hash]bool {
	result := make(map[plumbing.Hash]bool)
	for _, h := range hashes {
		result[h] = true
	}

	return result
}<|MERGE_RESOLUTION|>--- conflicted
+++ resolved
@@ -53,11 +53,7 @@
 	}
 
 	for _, h := range objects {
-<<<<<<< HEAD
-		if err := processObject(s, h, seen, visited, ignore, walkerFunc, statusChan); err != nil {
-=======
-		if err := processObject(s, h, seen, ignore, walkerFunc); err != nil {
->>>>>>> ee959a4f
+		if err := processObject(s, h, seen, ignore, walkerFunc, statusChan); err != nil {
 			if allowMissingObjects && err == plumbing.ErrObjectNotFound {
 				continue
 			}
@@ -102,11 +98,7 @@
 		return iterateCommitTrees(seen, do, walkerFunc)
 	case *object.Tag:
 		walkerFunc(do.Hash)
-<<<<<<< HEAD
-		return processObject(s, do.Target, seen, visited, ignore, walkerFunc, statusChan)
-=======
-		return processObject(s, do.Target, seen, ignore, walkerFunc)
->>>>>>> ee959a4f
+		return processObject(s, do.Target, seen, ignore, walkerFunc, statusChan)
 	case *object.Blob:
 		walkerFunc(do.Hash)
 	default:
