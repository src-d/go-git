package packp

import (
	"time"

	"gopkg.in/src-d/go-git.v4/plumbing"
	"gopkg.in/src-d/go-git.v4/plumbing/protocol/packp/capability"
)

// UploadRequest values represent the information transmitted on a
// upload-request message.  Values from this type are not zero-value
// safe, use the New function instead.
<<<<<<< HEAD
type UlReq struct {
	Capabilities *capability.List
=======
// This is a low level type, use UploadPackRequest instead.
type UploadRequest struct {
	Capabilities *Capabilities
>>>>>>> 7cee84e1
	Wants        []plumbing.Hash
	Shallows     []plumbing.Hash
	Depth        Depth
}

// Depth values stores the desired depth of the requested packfile: see
// DepthCommit, DepthSince and DepthReference.
type Depth interface {
	isDepth()
}

// DepthCommits values stores the maximum number of requested commits in
// the packfile.  Zero means infinite.  A negative value will have
// undefined consecuences.
type DepthCommits int

func (d DepthCommits) isDepth() {}

// DepthSince values requests only commits newer than the specified time.
type DepthSince time.Time

func (d DepthSince) isDepth() {}

// DepthReference requests only commits not to found in the specified reference.
type DepthReference string

func (d DepthReference) isDepth() {}

// NewUploadRequest returns a pointer to a new UlReq value, ready to be used.  It has
// no capabilities, wants or shallows and an infinite depth.  Please
// note that to encode an upload-request it has to have at least one
// wanted hash.
<<<<<<< HEAD
func NewUlReq() *UlReq {
	return &UlReq{
		Capabilities: capability.NewList(),
=======
func NewUploadRequest() *UploadRequest {
	return &UploadRequest{
		Capabilities: NewCapabilities(),
>>>>>>> 7cee84e1
		Wants:        []plumbing.Hash{},
		Shallows:     []plumbing.Hash{},
		Depth:        DepthCommits(0),
	}
}

// Want adds a hash reference to the 'wants' list.
func (r *UploadRequest) Want(h ...plumbing.Hash) {
	r.Wants = append(r.Wants, h...)
}<|MERGE_RESOLUTION|>--- conflicted
+++ resolved
@@ -10,14 +10,9 @@
 // UploadRequest values represent the information transmitted on a
 // upload-request message.  Values from this type are not zero-value
 // safe, use the New function instead.
-<<<<<<< HEAD
-type UlReq struct {
-	Capabilities *capability.List
-=======
 // This is a low level type, use UploadPackRequest instead.
 type UploadRequest struct {
-	Capabilities *Capabilities
->>>>>>> 7cee84e1
+	Capabilities *capability.List
 	Wants        []plumbing.Hash
 	Shallows     []plumbing.Hash
 	Depth        Depth
@@ -50,15 +45,9 @@
 // no capabilities, wants or shallows and an infinite depth.  Please
 // note that to encode an upload-request it has to have at least one
 // wanted hash.
-<<<<<<< HEAD
-func NewUlReq() *UlReq {
-	return &UlReq{
-		Capabilities: capability.NewList(),
-=======
 func NewUploadRequest() *UploadRequest {
 	return &UploadRequest{
-		Capabilities: NewCapabilities(),
->>>>>>> 7cee84e1
+		Capabilities: capability.NewList(),
 		Wants:        []plumbing.Hash{},
 		Shallows:     []plumbing.Hash{},
 		Depth:        DepthCommits(0),
