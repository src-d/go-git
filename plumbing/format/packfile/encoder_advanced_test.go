--- conflicted
+++ resolved
@@ -68,11 +68,7 @@
 
 	buf := bytes.NewBuffer(nil)
 	enc := NewEncoder(buf, storage, false)
-<<<<<<< HEAD
-	_, err = enc.Encode(hashes, 10, nil)
-=======
-	_, err = enc.Encode(hashes, packWindow)
->>>>>>> b345ed74
+	_, err = enc.Encode(hashes, packWindow, nil)
 	c.Assert(err, IsNil)
 
 	scanner := NewScanner(buf)
