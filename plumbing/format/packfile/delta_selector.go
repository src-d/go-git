--- conflicted
+++ resolved
@@ -56,15 +56,12 @@
 
 	dw.sort(otp)
 
-<<<<<<< HEAD
 	update = plumbing.StatusUpdate{
 		Stage:        plumbing.StatusDelta,
 		ObjectsTotal: update.ObjectsTotal,
 	}
 	statusChan.SendUpdate(update)
 
-	if err := dw.walk(otp, statusChan, update); err != nil {
-=======
 	var objectGroups [][]*ObjectToPack
 	var prev *ObjectToPack
 	i := -1
@@ -80,11 +77,12 @@
 
 	var wg sync.WaitGroup
 	var once sync.Once
+	var updateMutex sync.Mutex
 	for _, objs := range objectGroups {
 		objs := objs
 		wg.Add(1)
 		go func() {
-			if walkErr := dw.walk(objs); walkErr != nil {
+			if walkErr := dw.walk(objs, statusChan, &update, &updateMutex); walkErr != nil {
 				once.Do(func() {
 					err = walkErr
 				})
@@ -95,7 +93,6 @@
 	wg.Wait()
 
 	if err != nil {
->>>>>>> ee959a4f
 		return nil, err
 	}
 
@@ -244,21 +241,20 @@
 	sort.Sort(byTypeAndSize(objectsToPack))
 }
 
-<<<<<<< HEAD
 func (dw *deltaSelector) walk(
 	objectsToPack []*ObjectToPack,
 	statusChan plumbing.StatusChan,
-	update plumbing.StatusUpdate,
+	update *plumbing.StatusUpdate,
+	updateMutex *sync.Mutex,
 ) error {
+	indexMap := make(map[plumbing.Hash]*deltaIndex)
 	sendUpdate := func() {
+		updateMutex.Lock()
+		defer updateMutex.Unlock()
 		update.ObjectsDone++
-		statusChan.SendUpdateIfPossible(update)
-	}
-
-=======
-func (dw *deltaSelector) walk(objectsToPack []*ObjectToPack) error {
-	indexMap := make(map[plumbing.Hash]*deltaIndex)
->>>>>>> ee959a4f
+		statusChan.SendUpdateIfPossible(*update)
+	}
+
 	for i := 0; i < len(objectsToPack); i++ {
 		target := objectsToPack[i]
 
