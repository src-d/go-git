package examples

import (
	"flag"
	"go/build"
	"io/ioutil"
	"os"
	"os/exec"
	"path/filepath"
	"testing"
)

var examplesTest = flag.Bool("examples", false, "run the examples tests")

var defaultURL = "https://github.com/git-fixtures/basic.git"

var args = map[string][]string{
<<<<<<< HEAD
	"checkout":        []string{defaultURL, tempFolder(), "35e85108805c84807bc66a02d91535e1e24b38b9"},
	"clone":           []string{defaultURL, tempFolder()},
	"commit":          []string{cloneRepository(defaultURL, tempFolder())},
	"custom_http":     []string{defaultURL},
	"http_basic_auth": []string{defaultURL},
	"open":            []string{cloneRepository(defaultURL, tempFolder())},
	"progress":        []string{defaultURL, tempFolder()},
	"push":            []string{setEmptyRemote(cloneRepository(defaultURL, tempFolder()))},
	"showcase":        []string{defaultURL, tempFolder()},
	"tag":             []string{cloneRepository(defaultURL, tempFolder())},
=======
	"checkout":    []string{defaultURL, tempFolder(), "35e85108805c84807bc66a02d91535e1e24b38b9"},
	"clone":       []string{defaultURL, tempFolder()},
	"commit":      []string{cloneRepository(defaultURL, tempFolder())},
	"custom_http": []string{defaultURL},
	"open":        []string{cloneRepository(defaultURL, tempFolder())},
	"progress":    []string{defaultURL, tempFolder()},
	"push":        []string{setEmptyRemote(cloneRepository(defaultURL, tempFolder()))},
	"showcase":    []string{defaultURL, tempFolder()},
	"tag":         []string{cloneRepository(defaultURL, tempFolder())},
	"pull":        []string{createRepositoryWithRemote(tempFolder(), defaultURL)},
>>>>>>> 118a8c73
}

var ignored = map[string]bool{}

var tempFolders = []string{}

func TestExamples(t *testing.T) {
	flag.Parse()
	if !*examplesTest && os.Getenv("CI") == "" {
		t.Skip("skipping examples tests, pass --examples to execute it")
		return
	}

	defer deleteTempFolders()

	examples, err := filepath.Glob(examplesFolder())
	if err != nil {
		t.Errorf("error finding tests: %s", err)
	}

	for _, example := range examples {
		_, name := filepath.Split(filepath.Dir(example))

		if ignored[name] {
			continue
		}

		t.Run(name, func(t *testing.T) {
			testExample(t, name, example)
		})
	}
}

func tempFolder() string {
	path, err := ioutil.TempDir("", "")
	CheckIfError(err)

	tempFolders = append(tempFolders, path)
	return path
}

func packageFolder() string {
	return filepath.Join(
		build.Default.GOPATH,
		"src", "gopkg.in/src-d/go-git.v4",
	)
}

func examplesFolder() string {
	return filepath.Join(
		packageFolder(),
		"_examples", "*", "main.go",
	)
}

func cloneRepository(url, folder string) string {
	cmd := exec.Command("git", "clone", url, folder)
	err := cmd.Run()
	CheckIfError(err)

	return folder
}

func createBareRepository(dir string) string {
	return createRepository(dir, true)
}

func createRepository(dir string, isBare bool) string {
	var cmd *exec.Cmd
	if isBare {
		cmd = exec.Command("git", "init", "--bare", dir)
	} else {
		cmd = exec.Command("git", "init", dir)
	}
	err := cmd.Run()
	CheckIfError(err)

	return dir
}

func createRepositoryWithRemote(local, remote string) string {
	createRepository(local, false)
	addRemote(local, remote)
	return local
}

func setEmptyRemote(dir string) string {
	remote := createBareRepository(tempFolder())
	setRemote(dir, remote)
	return dir
}

func setRemote(local, remote string) {
	cmd := exec.Command("git", "remote", "set-url", "origin", remote)
	cmd.Dir = local
	err := cmd.Run()
	CheckIfError(err)
}

func addRemote(local, remote string) {
	cmd := exec.Command("git", "remote", "add", "origin", remote)
	cmd.Dir = local
	err := cmd.Run()
	CheckIfError(err)
}

func testExample(t *testing.T, name, example string) {
	cmd := exec.Command("go", append([]string{
		"run", filepath.Join(example),
	}, args[name]...)...)

	cmd.Stdout = os.Stdout
	cmd.Stderr = os.Stderr

	if err := cmd.Run(); err != nil {
		t.Errorf("error running cmd %q", err)
	}
}

func deleteTempFolders() {
	for _, folder := range tempFolders {
		err := os.RemoveAll(folder)
		CheckIfError(err)
	}
}<|MERGE_RESOLUTION|>--- conflicted
+++ resolved
@@ -15,7 +15,6 @@
 var defaultURL = "https://github.com/git-fixtures/basic.git"
 
 var args = map[string][]string{
-<<<<<<< HEAD
 	"checkout":        []string{defaultURL, tempFolder(), "35e85108805c84807bc66a02d91535e1e24b38b9"},
 	"clone":           []string{defaultURL, tempFolder()},
 	"commit":          []string{cloneRepository(defaultURL, tempFolder())},
@@ -26,18 +25,6 @@
 	"push":            []string{setEmptyRemote(cloneRepository(defaultURL, tempFolder()))},
 	"showcase":        []string{defaultURL, tempFolder()},
 	"tag":             []string{cloneRepository(defaultURL, tempFolder())},
-=======
-	"checkout":    []string{defaultURL, tempFolder(), "35e85108805c84807bc66a02d91535e1e24b38b9"},
-	"clone":       []string{defaultURL, tempFolder()},
-	"commit":      []string{cloneRepository(defaultURL, tempFolder())},
-	"custom_http": []string{defaultURL},
-	"open":        []string{cloneRepository(defaultURL, tempFolder())},
-	"progress":    []string{defaultURL, tempFolder()},
-	"push":        []string{setEmptyRemote(cloneRepository(defaultURL, tempFolder()))},
-	"showcase":    []string{defaultURL, tempFolder()},
-	"tag":         []string{cloneRepository(defaultURL, tempFolder())},
-	"pull":        []string{createRepositoryWithRemote(tempFolder(), defaultURL)},
->>>>>>> 118a8c73
 }
 
 var ignored = map[string]bool{}
