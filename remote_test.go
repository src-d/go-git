package git

import (
	"bytes"
	"crypto/tls"
	"fmt"
	"io"
	"io/ioutil"
	"net/http"
	"os"
	"time"

	"gopkg.in/src-d/go-git.v4/config"
	"gopkg.in/src-d/go-git.v4/plumbing"
	"gopkg.in/src-d/go-git.v4/plumbing/protocol/packp/capability"
	"gopkg.in/src-d/go-git.v4/plumbing/storer"
	"gopkg.in/src-d/go-git.v4/plumbing/transport/client"
	githttp "gopkg.in/src-d/go-git.v4/plumbing/transport/http"
	"gopkg.in/src-d/go-git.v4/storage/filesystem"
	"gopkg.in/src-d/go-git.v4/storage/memory"
	osfs "gopkg.in/src-d/go-git.v4/utils/fs/os"

	. "gopkg.in/check.v1"
)

type RemoteSuite struct {
	BaseSuite
}

var _ = Suite(&RemoteSuite{})

func (s *RemoteSuite) TestConnect(c *C) {
	url := s.GetBasicLocalRepositoryURL()
	r := newRemote(nil, nil, &config.RemoteConfig{Name: "foo", URL: url})

	err := r.Connect()
	c.Assert(err, IsNil)
}

func (s *RemoteSuite) TestnewRemoteInvalidEndpoint(c *C) {
	r := newRemote(nil, nil, &config.RemoteConfig{Name: "foo", URL: "qux"})

	err := r.Connect()
	c.Assert(err, NotNil)
}

func (s *RemoteSuite) TestnewRemoteInvalidSchemaEndpoint(c *C) {
	r := newRemote(nil, nil, &config.RemoteConfig{Name: "foo", URL: "qux://foo"})

	err := r.Connect()
	c.Assert(err, NotNil)
}

func (s *RemoteSuite) TestInfo(c *C) {
	url := s.GetBasicLocalRepositoryURL()
	r := newRemote(nil, nil, &config.RemoteConfig{Name: "foo", URL: url})
	c.Assert(r.AdvertisedReferences(), IsNil)
	c.Assert(r.Connect(), IsNil)
	c.Assert(r.AdvertisedReferences(), NotNil)
	c.Assert(r.AdvertisedReferences().Capabilities.Get(capability.Agent), NotNil)
}

func (s *RemoteSuite) TestDefaultBranch(c *C) {
	url := s.GetBasicLocalRepositoryURL()
	r := newRemote(nil, nil, &config.RemoteConfig{Name: "foo", URL: url})
	c.Assert(r.Connect(), IsNil)
	c.Assert(r.Head().Name(), Equals, plumbing.ReferenceName("refs/heads/master"))
}

func (s *RemoteSuite) TestCapabilities(c *C) {
	url := s.GetBasicLocalRepositoryURL()
	r := newRemote(nil, nil, &config.RemoteConfig{Name: "foo", URL: url})
	c.Assert(r.Connect(), IsNil)
	c.Assert(r.Capabilities().Get(capability.Agent), HasLen, 1)
}

func (s *RemoteSuite) TestFetch(c *C) {
	url := s.GetBasicLocalRepositoryURL()
	sto := memory.NewStorage()
	r := newRemote(sto, nil, &config.RemoteConfig{Name: "foo", URL: url})
	c.Assert(r.Connect(), IsNil)

	refspec := config.RefSpec("+refs/heads/*:refs/remotes/origin/*")
	err := r.Fetch(&FetchOptions{
		RefSpecs: []config.RefSpec{refspec},
	})

	c.Assert(err, IsNil)
	c.Assert(sto.Objects, HasLen, 31)

	expectedRefs := []*plumbing.Reference{
		plumbing.NewReferenceFromStrings("refs/remotes/origin/master", "6ecf0ef2c2dffb796033e5a02219af86ec6584e5"),
		plumbing.NewReferenceFromStrings("refs/remotes/origin/branch", "e8d3ffab552895c19b9fcf7aa264d277cde33881"),
	}

	for _, exp := range expectedRefs {
		r, _ := sto.Reference(exp.Name())
		c.Assert(exp.String(), Equals, r.String())
	}
}

<<<<<<< HEAD
func (s *RemoteSuite) TestFetchWithProgress(c *C) {
	url := s.GetBasicLocalRepositoryURL()
	sto := memory.NewStorage()
	buf := bytes.NewBuffer(nil)

	r := newRemote(sto, buf, &config.RemoteConfig{Name: "foo", URL: url})
=======
func (s *RemoteSuite) TestFetchDepth(c *C) {
	url := s.GetBasicLocalRepositoryURL()
	sto := memory.NewStorage()
	r := newRemote(sto, &config.RemoteConfig{Name: "foo", URL: url})
>>>>>>> 59bbc9ed
	c.Assert(r.Connect(), IsNil)

	refspec := config.RefSpec("+refs/heads/*:refs/remotes/origin/*")
	err := r.Fetch(&FetchOptions{
		RefSpecs: []config.RefSpec{refspec},
<<<<<<< HEAD
	})

	c.Assert(err, IsNil)
	c.Assert(sto.Objects, HasLen, 31)

	c.Assert(buf.Len(), Not(Equals), 0)
=======
		Depth:    1,
	})

	c.Assert(err, IsNil)
	c.Assert(sto.Objects, HasLen, 18)

	expectedRefs := []*plumbing.Reference{
		plumbing.NewReferenceFromStrings("refs/remotes/origin/master", "6ecf0ef2c2dffb796033e5a02219af86ec6584e5"),
		plumbing.NewReferenceFromStrings("refs/remotes/origin/branch", "e8d3ffab552895c19b9fcf7aa264d277cde33881"),
	}

	for _, exp := range expectedRefs {
		r, _ := sto.Reference(exp.Name())
		c.Assert(exp.String(), Equals, r.String())
	}
>>>>>>> 59bbc9ed
}

type mockPackfileWriter struct {
	Storer
	PackfileWriterCalled bool
}

func (m *mockPackfileWriter) PackfileWriter() (io.WriteCloser, error) {
	m.PackfileWriterCalled = true
	return m.Storer.(storer.PackfileWriter).PackfileWriter()
}

func (s *RemoteSuite) TestFetchWithPackfileWriter(c *C) {
	dir, err := ioutil.TempDir("", "fetch")
	c.Assert(err, IsNil)

	defer os.RemoveAll(dir) // clean up

	fss, err := filesystem.NewStorage(osfs.New(dir))
	c.Assert(err, IsNil)

	mock := &mockPackfileWriter{Storer: fss}

	url := s.GetBasicLocalRepositoryURL()
	r := newRemote(mock, nil, &config.RemoteConfig{Name: "foo", URL: url})
	c.Assert(r.Connect(), IsNil)

	refspec := config.RefSpec("+refs/heads/*:refs/remotes/origin/*")
	err = r.Fetch(&FetchOptions{
		RefSpecs: []config.RefSpec{refspec},
	})

	c.Assert(err, IsNil)

	var count int
	iter, err := mock.IterObjects(plumbing.AnyObject)
	c.Assert(err, IsNil)

	iter.ForEach(func(plumbing.Object) error {
		count++
		return nil
	})

	c.Assert(count, Equals, 31)
	c.Assert(mock.PackfileWriterCalled, Equals, true)
}

func (s *RemoteSuite) TestFetchNoErrAlreadyUpToDate(c *C) {
	url := s.GetBasicLocalRepositoryURL()
	sto := memory.NewStorage()
	r := newRemote(sto, nil, &config.RemoteConfig{Name: "foo", URL: url})
	c.Assert(r.Connect(), IsNil)

	refspec := config.RefSpec("+refs/heads/*:refs/remotes/origin/*")
	o := &FetchOptions{
		RefSpecs: []config.RefSpec{refspec},
	}

	err := r.Fetch(o)
	c.Assert(err, IsNil)
	err = r.Fetch(o)
	c.Assert(err, Equals, NoErrAlreadyUpToDate)
}

func (s *RemoteSuite) TestHead(c *C) {
	url := s.GetBasicLocalRepositoryURL()
	r := newRemote(nil, nil, &config.RemoteConfig{Name: "foo", URL: url})

	err := r.Connect()
	c.Assert(err, IsNil)
	c.Assert(r.Head().Hash(), Equals, plumbing.NewHash("6ecf0ef2c2dffb796033e5a02219af86ec6584e5"))
}

func (s *RemoteSuite) TestRef(c *C) {
	url := s.GetBasicLocalRepositoryURL()
	r := newRemote(nil, nil, &config.RemoteConfig{Name: "foo", URL: url})
	err := r.Connect()
	c.Assert(err, IsNil)

	ref, err := r.Reference(plumbing.HEAD, false)
	c.Assert(err, IsNil)
	c.Assert(ref.Name(), Equals, plumbing.HEAD)

	ref, err = r.Reference(plumbing.HEAD, true)
	c.Assert(err, IsNil)
	c.Assert(ref.Name(), Equals, plumbing.ReferenceName("refs/heads/master"))
}

func (s *RemoteSuite) TestRefs(c *C) {
	url := s.GetBasicLocalRepositoryURL()
	r := newRemote(nil, nil, &config.RemoteConfig{Name: "foo", URL: url})
	err := r.Connect()
	c.Assert(err, IsNil)

	iter, err := r.References()
	c.Assert(err, IsNil)
	c.Assert(iter, NotNil)
}

func (s *RemoteSuite) TestString(c *C) {
	r := newRemote(nil, nil, &config.RemoteConfig{
		Name: "foo",
		URL:  "https://github.com/git-fixtures/basic.git",
	})

	c.Assert(r.String(), Equals, ""+
		"foo\thttps://github.com/git-fixtures/basic.git (fetch)\n"+
		"foo\thttps://github.com/git-fixtures/basic.git (push)",
	)
}

// Here is an example to configure http client according to our own needs.
func Example_customHTTPClient() {
	const url = "https://github.com/git-fixtures/basic.git"

	// Create a custom http(s) client with your config
	customClient := &http.Client{
		Transport: &http.Transport{
			TLSClientConfig: &tls.Config{InsecureSkipVerify: true},
		}, // accept any certificate (might be useful for testing)
		Timeout: 15 * time.Second, // 15 second timeout
		CheckRedirect: func(req *http.Request, via []*http.Request) error { // don't follow redirect
			return http.ErrUseLastResponse
		},
	}

	// Override http(s) default protocol to use our custom client
	client.InstallProtocol(
		"https",
		githttp.NewClient(customClient))

	// Create an in-memory repository
	r := NewMemoryRepository()

	// Clone repo
	if err := r.Clone(&CloneOptions{URL: url}); err != nil {
		panic(err)
	}

	// Retrieve the branch pointed by HEAD
	head, err := r.Head()
	if err != nil {
		panic(err)
	}

	// Print latest commit hash
	fmt.Println(head.Hash())
	// Output:
	// 6ecf0ef2c2dffb796033e5a02219af86ec6584e5
}<|MERGE_RESOLUTION|>--- conflicted
+++ resolved
@@ -99,32 +99,15 @@
 	}
 }
 
-<<<<<<< HEAD
-func (s *RemoteSuite) TestFetchWithProgress(c *C) {
-	url := s.GetBasicLocalRepositoryURL()
-	sto := memory.NewStorage()
-	buf := bytes.NewBuffer(nil)
-
-	r := newRemote(sto, buf, &config.RemoteConfig{Name: "foo", URL: url})
-=======
 func (s *RemoteSuite) TestFetchDepth(c *C) {
 	url := s.GetBasicLocalRepositoryURL()
 	sto := memory.NewStorage()
-	r := newRemote(sto, &config.RemoteConfig{Name: "foo", URL: url})
->>>>>>> 59bbc9ed
+	r := newRemote(sto, nil, &config.RemoteConfig{Name: "foo", URL: url})
 	c.Assert(r.Connect(), IsNil)
 
 	refspec := config.RefSpec("+refs/heads/*:refs/remotes/origin/*")
 	err := r.Fetch(&FetchOptions{
 		RefSpecs: []config.RefSpec{refspec},
-<<<<<<< HEAD
-	})
-
-	c.Assert(err, IsNil)
-	c.Assert(sto.Objects, HasLen, 31)
-
-	c.Assert(buf.Len(), Not(Equals), 0)
-=======
 		Depth:    1,
 	})
 
@@ -140,7 +123,25 @@
 		r, _ := sto.Reference(exp.Name())
 		c.Assert(exp.String(), Equals, r.String())
 	}
->>>>>>> 59bbc9ed
+}
+
+func (s *RemoteSuite) TestFetchWithProgress(c *C) {
+	url := s.GetBasicLocalRepositoryURL()
+	sto := memory.NewStorage()
+	buf := bytes.NewBuffer(nil)
+
+	r := newRemote(sto, buf, &config.RemoteConfig{Name: "foo", URL: url})
+	c.Assert(r.Connect(), IsNil)
+
+	refspec := config.RefSpec("+refs/heads/*:refs/remotes/origin/*")
+	err := r.Fetch(&FetchOptions{
+		RefSpecs: []config.RefSpec{refspec},
+	})
+
+	c.Assert(err, IsNil)
+	c.Assert(sto.Objects, HasLen, 31)
+
+	c.Assert(buf.Len(), Not(Equals), 0)
 }
 
 type mockPackfileWriter struct {
